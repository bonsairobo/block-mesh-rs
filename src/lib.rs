--- conflicted
+++ resolved
@@ -96,14 +96,10 @@
    Opaque,
 }
 
-<<<<<<< HEAD
 /// Implement on your voxel types to inform the library
 /// how to generate geometry for this voxel.
 pub trait Voxel {
     fn get_visibility(&self) -> VoxelVisibility;
-=======
-    /// Returns `true` iff light cannot pass through this voxel.
-    fn is_opaque(&self) -> bool;
 }
 
 /// Used as a dummy for functions that must wrap a voxel
@@ -125,5 +121,4 @@
     fn from(voxel: &'a T) -> Self {
         Self(voxel)
     }
->>>>>>> ad3e1721
 }